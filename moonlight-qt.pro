#-------------------------------------------------
#
# Project created by QtCreator 2018-04-28T14:01:01
#
#-------------------------------------------------

QT       += core gui network

greaterThan(QT_MAJOR_VERSION, 4): QT += widgets

TARGET = moonlight-qt
TEMPLATE = app

# The following define makes your compiler emit warnings if you use
# any feature of Qt which has been marked as deprecated (the exact warnings
# depend on your compiler). Please consult the documentation of the
# deprecated API in order to know how to port your code away from it.
DEFINES += QT_DEPRECATED_WARNINGS

# You can also make your code fail to compile if you use deprecated APIs.
# In order to do so, uncomment the following line.
# You can also select to disable deprecated APIs only up to a certain version of Qt.
DEFINES += QT_DISABLE_DEPRECATED_BEFORE=0x060000    # disables all the APIs deprecated before Qt 6.0.0


SOURCES += \
    main.cpp \
    mainwindow.cpp \
    nvhttp.cpp \
    nvpairingmanager.cpp \
    identitymanager.cpp

HEADERS += \
    mainwindow.h \
    nvhttp.h \
    nvpairingmanager.h \
    identitymanager.h \
    utils.h

FORMS += \
<<<<<<< HEAD
        mainwindow.ui

RESOURCES += \
    resources.qrc
=======
    mainwindow.ui

LIBS += \
    -lssl \
    -lcrypto
>>>>>>> a3ef6698
<|MERGE_RESOLUTION|>--- conflicted
+++ resolved
@@ -38,15 +38,11 @@
     utils.h
 
 FORMS += \
-<<<<<<< HEAD
-        mainwindow.ui
+    mainwindow.ui
 
 RESOURCES += \
     resources.qrc
-=======
-    mainwindow.ui
 
 LIBS += \
     -lssl \
-    -lcrypto
->>>>>>> a3ef6698
+    -lcrypto